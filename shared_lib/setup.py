--- conflicted
+++ resolved
@@ -2,18 +2,8 @@
 
 setup(
     name="matplobbot-shared",  # Use a standard name format
-<<<<<<< HEAD
     version="0.1.2", # Or your desired starting version
     packages=find_packages(where="."), # This is correct for setup.py being inside shared_lib/
-=======
-<<<<<<< HEAD
-    version="0.1.2", # Incremented for a bugfix
-    packages=find_packages(where="."), # Now setup.py is inside shared_lib, so it finds packages relative to itself
-=======
-    version="0.1.2", # Incremented for a bugfix
-    packages=find_packages(include=['shared_lib', 'shared_lib.*']),
->>>>>>> 6193963efd3557b286f5988e6ed4588394fa5116
->>>>>>> 61aa2899
     description="Shared library for the Matplobbot ecosystem (database, services, i18n).",
     author="Ackrome",
     author_email="ivansergeyevich@gmail.com",
